--- conflicted
+++ resolved
@@ -229,7 +229,7 @@
         self._failed = 0
         prefix = self._config['global']['account']['prefix']
         env = {
-            'CLUSTER': 'local-test',
+            'CLUSTER': 'prod',
             'STREAMALERT_PREFIX': prefix,
             'AWS_ACCOUNT_ID': self._config['global']['account']['aws_account_id'],
             'ALERTS_TABLE': '{}_streamalert_alerts'.format(prefix),
@@ -239,16 +239,7 @@
 
         patch.dict(
             os.environ,
-<<<<<<< HEAD
-            {
-                'CLUSTER': 'prod',
-                'STREAMALERT_PREFIX': prefix,
-                'AWS_ACCOUNT_ID': self._config['global']['account']['aws_account_id'],
-                'ALERTS_TABLE': '{}_streamalert_alerts'.format(prefix),
-            }
-=======
             env
->>>>>>> 07b69134
         ).start()
 
     @staticmethod
