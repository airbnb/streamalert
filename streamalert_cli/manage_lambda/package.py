"""
Copyright 2017-present Airbnb, Inc.

Licensed under the Apache License, Version 2.0 (the "License");
you may not use this file except in compliance with the License.
You may obtain a copy of the License at

   http://www.apache.org/licenses/LICENSE-2.0

Unless required by applicable law or agreed to in writing, software
distributed under the License is distributed on an "AS IS" BASIS,
WITHOUT WARRANTIES OR CONDITIONS OF ANY KIND, either express or implied.
See the License for the specific language governing permissions and
limitations under the License.
"""
import os
import shutil
import tempfile
import zipfile

from streamalert.shared.logger import get_logger
from streamalert_cli.helpers import run_command
from streamalert_cli.terraform import TERRAFORM_FILES_PATH

LOGGER = get_logger(__name__)


class LambdaPackage:
    """Build the deployment package for StreamAlert Lambdas"""
    package_name = 'streamalert'       # The basename of the generated .zip file

    DEFAULT_PACKAGE_FILES = {          # The default folders to zip into the Lambda package
        'conf',
        'streamalert',
    }

    CONFIG_EXTRAS = {                  # The configurable items for user specified files
        'matcher_locations',
        'rule_locations',
        'scheduled_query_locations',
        'publisher_locations',
    }

    # Define a package dict to support pinning versions across all subclasses
    REQUIRED_LIBS = {
        'backoff==1.8.1',
        'boto3==1.10.6',
        'cbapi==1.5.4',
        'google-api-python-client==1.7.11',
        'jmespath==0.9.4',
        'jsonlines==1.2.0',
        'netaddr==0.7.19',
        'requests==2.22.0',
        'pymsteams==0.1.12',
    }

    PRECOMPILED_LIBS = {               # Default precompiled dependencies
        'aliyun-python-sdk-actiontrail==2.0.0',
        'boxsdk[jwt]==2.6.1',
    }

    def __init__(self, config):
        self.config = config
        self.temp_package_path = os.path.join(tempfile.gettempdir(), self.package_name)

    def _copy_user_config_files(self):
        paths = set()
        for location in self.CONFIG_EXTRAS:
            paths.update(self.config['global']['general'].get(location, set()))

        self._copy_files(paths, ignores={'*.json'})

    def create(self):
        """Create a Lambda deployment package .zip file."""
        LOGGER.info('Creating package for %s', self.package_name)

        if os.path.exists(self.temp_package_path):
            shutil.rmtree(self.temp_package_path)

        # Copy all of the default package files
        self._copy_files(self.DEFAULT_PACKAGE_FILES, ignores={'*dependencies.zip'})

        # Copy in any user-specified files
        self._copy_user_config_files()

        if not self._resolve_libraries():
            LOGGER.error('Failed to install necessary libraries')
            return False

        # Extract any precompiled libs for this package
        if not self._extract_precompiled_libs():
            LOGGER.error('Failed to extract precompiled libraries')
            return False

        # Zip it all up
        # Build these in the top-level of the terraform directory as streamalert.zip
        result = shutil.make_archive(
            os.path.join(TERRAFORM_FILES_PATH, self.package_name),
            'zip',
            self.temp_package_path
        )

        LOGGER.info('Successfully created package: %s', result)

        # Remove temp files
        shutil.rmtree(self.temp_package_path)

        return result

    def _copy_files(self, paths, ignores=None):
        """Copy all files and folders into temporary package path

        Args:
            paths (list): Paths of folders to be copied into the Lambda package
            ignores (set=None): File globs to be ignored during the copying of files in paths
        """
        for path in paths:
            # Copy the directory, skipping any files explicitly ignored
            kwargs = {'ignore': shutil.ignore_patterns(*ignores)} if ignores else dict()
            shutil.copytree(path, os.path.join(self.temp_package_path, path), **kwargs)

    def _extract_precompiled_libs(self):
        """Extract any precompiled libraries into the deployment package folder

        Returns:
            bool: True if precompiled libs were extracted successfully, False if some are missing
        """
        vendored_dir = os.path.join('streamalert', '_vendored')
        found_libs = set()
        for zipped_file in os.listdir(vendored_dir):
            # Skip files that are not explicitly deps
            if not zipped_file.endswith('_dependencies.zip'):
                continue

            value = zipped_file.rstrip('_dependencies.zip')
            if value not in self.PRECOMPILED_LIBS:
                LOGGER.error(
                    'Found precompiled libraries not included in PRECOMPILED_LIBS: %s', value
                )
                return False

            LOGGER.info('Extracting precompiled library: %s', zipped_file)

            # Copy the contents of the dependency zip to the package directory
            with zipfile.ZipFile(os.path.join(vendored_dir, zipped_file), 'r') as libs_file:
                libs_file.extractall(self.temp_package_path)

            found_libs.add(value)

        diff = self.PRECOMPILED_LIBS.difference(found_libs)
        if diff:
            LOGGER.error('Missing required precompiled libraries: %s', ', '.join(diff))
            return False

        return True

    def _resolve_libraries(self):
        """Install all libraries into the deployment package folder

        Returns:
            bool: False if the pip command failed to install requirements, True otherwise
        """
        # Merge any custom libs needed by rules, etc
        libs_to_install = self.REQUIRED_LIBS.union(
            set(self.config['global']['general'].get('third_party_libraries', []))
        )

        LOGGER.info('Installing libraries: %s', ', '.join(libs_to_install))
        pip_command = ['pip', 'install']
        pip_command.extend(libs_to_install)
        pip_command.extend(['--no-cache-dir', '--upgrade', '--target', self.temp_package_path])

        # Return True if the pip command is successfully run
<<<<<<< HEAD
        return run_command(pip_command, cwd=temp_package_path, quiet=True)


class ClassifierPackage(LambdaPackage):
    """Deployment package class for the StreamAlert Classifier function"""
    config_key = 'classifier_config'
    lambda_handler = 'streamalert.classifier.main.handler'
    package_files = {
        'conf',
        'streamalert/__init__.py',
        'streamalert/classifier',
        'streamalert/shared',
    }
    package_name = 'classifier'
    package_libs = {'jmespath', 'jsonlines'}


class RulesEnginePackage(LambdaPackage):
    """Deployment package class for the StreamAlert Rules Engine function"""
    config_key = 'rules_engine_config'
    lambda_handler = 'streamalert.rules_engine.main.handler'
    package_files = {
        'conf',
        'publishers',
        'rules',
        'streamalert/__init__.py',
        'streamalert/rules_engine',
        'streamalert/shared',
    }
    package_name = 'rules_engine'
    package_libs = {'netaddr', 'policyuniverse'}


class AlertProcessorPackage(LambdaPackage):
    """Deployment package class for the StreamAlert Alert Processor function"""
    config_key = 'alert_processor_config'
    lambda_handler = 'streamalert.alert_processor.main.handler'
    package_files = {
        'conf',
        'publishers',
        'streamalert/__init__.py',
        'streamalert/alert_processor',
        'streamalert/shared'
    }
    package_name = 'alert_processor'
    package_libs = {'cbapi', 'netaddr', 'pymsteams', 'requests'}


class AlertMergerPackage(LambdaPackage):
    """Deployment package class for the StreamAlert Alert Merger function"""
    config_key = 'alert_merger_config'
    lambda_handler = 'streamalert.alert_merger.main.handler'
    package_files = {
        'streamalert/__init__.py',
        'streamalert/alert_merger',
        'streamalert/shared'
    }
    package_name = 'alert_merger'
    package_libs = {'netaddr'}


class AppPackage(LambdaPackage):
    """Deployment package class for App functions"""
    config_key = 'streamalert_apps_config'
    lambda_handler = 'streamalert.apps.main.handler'
    package_files = {
        'streamalert/__init__.py',
        'streamalert/apps',
        'streamalert/shared'
    }
    package_name = 'streamalert_app'
    precompiled_libs = {'boxsdk[jwt]', 'aliyun-python-sdk-actiontrail'}
    package_libs = {
        'aliyun-python-sdk-actiontrail',
        'backoff',
        'boxsdk[jwt]',
        'google-api-python-client',
        'requests'
    }


class ArtifactExtractorPackage(LambdaPackage):
    """Deployment package class for the StreamAlert Artifact Extractor function"""
    config_key = 'artifact_extractor_config'
    lambda_handler = 'streamalert.artifact_extractor.main.handler'
    package_files = {
        'conf',
        'streamalert/__init__.py',
        'streamalert/artifact_extractor',
        'streamalert/shared',
    }
    package_name = 'artifact_extractor'


class AthenaPartitionerPackage(LambdaPackage):
    """Create the Athena Partitioner Lambda function package"""
    config_key = 'athena_partitioner_config'
    lambda_handler = 'streamalert.athena_partitioner.main.handler'
    package_files = {
        'conf',
        'streamalert/__init__.py',
        'streamalert/athena_partitioner',
        'streamalert/shared'
    }
    package_name = 'athena_partitioner'
    package_libs = {'netaddr'}


class ThreatIntelDownloaderPackage(LambdaPackage):
    """Create the Threat Intel Downloader Lambda function package"""
    config_key = 'threat_intel_downloader_config'
    lambda_handler = 'streamalert.threat_intel_downloader.main.handler'
    package_files = {
        'conf',
        'streamalert/__init__.py',
        'streamalert/shared',
        'streamalert/threat_intel_downloader'
    }
    package_name = 'threat_intel_downloader'
    package_libs = {'requests'}


class RulePromotionPackage(LambdaPackage):
    """Deployment package class for the StreamAlert Rule Promotion function"""
    config_key = 'rule_promotion_config'
    lambda_handler = 'streamalert.rule_promotion.main.handler'
    package_files = {
        'conf',
        'streamalert/__init__.py',
        'streamalert/rule_promotion',
        'streamalert/shared'
    }
    package_name = 'rule_promotion'


class ScheduledQueriesPackage(LambdaPackage):
    """Deployment package class for the StreamAlert scheduled queries lambda function"""
    config_key = 'scheduled_queries'
    lambda_handler = 'streamalert.scheduled_queries.main.handler'
    package_files = {
        'conf',
        'streamalert/__init__.py',
        'streamalert/scheduled_queries',
        'streamalert/shared',
        'scheduled_queries'
    }
    package_name = 'scheduled_queries'
=======
        return run_command(pip_command, cwd=self.temp_package_path, quiet=True)
>>>>>>> 7647608a
<|MERGE_RESOLUTION|>--- conflicted
+++ resolved
@@ -171,154 +171,4 @@
         pip_command.extend(['--no-cache-dir', '--upgrade', '--target', self.temp_package_path])
 
         # Return True if the pip command is successfully run
-<<<<<<< HEAD
-        return run_command(pip_command, cwd=temp_package_path, quiet=True)
-
-
-class ClassifierPackage(LambdaPackage):
-    """Deployment package class for the StreamAlert Classifier function"""
-    config_key = 'classifier_config'
-    lambda_handler = 'streamalert.classifier.main.handler'
-    package_files = {
-        'conf',
-        'streamalert/__init__.py',
-        'streamalert/classifier',
-        'streamalert/shared',
-    }
-    package_name = 'classifier'
-    package_libs = {'jmespath', 'jsonlines'}
-
-
-class RulesEnginePackage(LambdaPackage):
-    """Deployment package class for the StreamAlert Rules Engine function"""
-    config_key = 'rules_engine_config'
-    lambda_handler = 'streamalert.rules_engine.main.handler'
-    package_files = {
-        'conf',
-        'publishers',
-        'rules',
-        'streamalert/__init__.py',
-        'streamalert/rules_engine',
-        'streamalert/shared',
-    }
-    package_name = 'rules_engine'
-    package_libs = {'netaddr', 'policyuniverse'}
-
-
-class AlertProcessorPackage(LambdaPackage):
-    """Deployment package class for the StreamAlert Alert Processor function"""
-    config_key = 'alert_processor_config'
-    lambda_handler = 'streamalert.alert_processor.main.handler'
-    package_files = {
-        'conf',
-        'publishers',
-        'streamalert/__init__.py',
-        'streamalert/alert_processor',
-        'streamalert/shared'
-    }
-    package_name = 'alert_processor'
-    package_libs = {'cbapi', 'netaddr', 'pymsteams', 'requests'}
-
-
-class AlertMergerPackage(LambdaPackage):
-    """Deployment package class for the StreamAlert Alert Merger function"""
-    config_key = 'alert_merger_config'
-    lambda_handler = 'streamalert.alert_merger.main.handler'
-    package_files = {
-        'streamalert/__init__.py',
-        'streamalert/alert_merger',
-        'streamalert/shared'
-    }
-    package_name = 'alert_merger'
-    package_libs = {'netaddr'}
-
-
-class AppPackage(LambdaPackage):
-    """Deployment package class for App functions"""
-    config_key = 'streamalert_apps_config'
-    lambda_handler = 'streamalert.apps.main.handler'
-    package_files = {
-        'streamalert/__init__.py',
-        'streamalert/apps',
-        'streamalert/shared'
-    }
-    package_name = 'streamalert_app'
-    precompiled_libs = {'boxsdk[jwt]', 'aliyun-python-sdk-actiontrail'}
-    package_libs = {
-        'aliyun-python-sdk-actiontrail',
-        'backoff',
-        'boxsdk[jwt]',
-        'google-api-python-client',
-        'requests'
-    }
-
-
-class ArtifactExtractorPackage(LambdaPackage):
-    """Deployment package class for the StreamAlert Artifact Extractor function"""
-    config_key = 'artifact_extractor_config'
-    lambda_handler = 'streamalert.artifact_extractor.main.handler'
-    package_files = {
-        'conf',
-        'streamalert/__init__.py',
-        'streamalert/artifact_extractor',
-        'streamalert/shared',
-    }
-    package_name = 'artifact_extractor'
-
-
-class AthenaPartitionerPackage(LambdaPackage):
-    """Create the Athena Partitioner Lambda function package"""
-    config_key = 'athena_partitioner_config'
-    lambda_handler = 'streamalert.athena_partitioner.main.handler'
-    package_files = {
-        'conf',
-        'streamalert/__init__.py',
-        'streamalert/athena_partitioner',
-        'streamalert/shared'
-    }
-    package_name = 'athena_partitioner'
-    package_libs = {'netaddr'}
-
-
-class ThreatIntelDownloaderPackage(LambdaPackage):
-    """Create the Threat Intel Downloader Lambda function package"""
-    config_key = 'threat_intel_downloader_config'
-    lambda_handler = 'streamalert.threat_intel_downloader.main.handler'
-    package_files = {
-        'conf',
-        'streamalert/__init__.py',
-        'streamalert/shared',
-        'streamalert/threat_intel_downloader'
-    }
-    package_name = 'threat_intel_downloader'
-    package_libs = {'requests'}
-
-
-class RulePromotionPackage(LambdaPackage):
-    """Deployment package class for the StreamAlert Rule Promotion function"""
-    config_key = 'rule_promotion_config'
-    lambda_handler = 'streamalert.rule_promotion.main.handler'
-    package_files = {
-        'conf',
-        'streamalert/__init__.py',
-        'streamalert/rule_promotion',
-        'streamalert/shared'
-    }
-    package_name = 'rule_promotion'
-
-
-class ScheduledQueriesPackage(LambdaPackage):
-    """Deployment package class for the StreamAlert scheduled queries lambda function"""
-    config_key = 'scheduled_queries'
-    lambda_handler = 'streamalert.scheduled_queries.main.handler'
-    package_files = {
-        'conf',
-        'streamalert/__init__.py',
-        'streamalert/scheduled_queries',
-        'streamalert/shared',
-        'scheduled_queries'
-    }
-    package_name = 'scheduled_queries'
-=======
-        return run_command(pip_command, cwd=self.temp_package_path, quiet=True)
->>>>>>> 7647608a
+        return run_command(pip_command, cwd=self.temp_package_path, quiet=True)