module "scheduled_queries_lambda" {
  source = "../tf_lambda"

  function_name = "${var.prefix}_streamalert_scheduled_queries_runner"
  description   = "Lambda function that powers StreamQuery, StreamAlert's scheduled query service"
  runtime       = "python3.7"
  handler       = var.lambda_handler

  memory_size_mb = var.lambda_memory
  timeout_sec    = var.lambda_timeout
<<<<<<< HEAD
  filename       = var.lambda_filename
=======
>>>>>>> 7647608a

  concurrency_limit = var.lambda_concurrency_limit

  environment_variables = {
    REGION                = var.region
    ATHENA_DATABASE       = var.athena_database
    ATHENA_RESULTS_BUCKET = var.athena_results_bucket
    KINESIS_STREAM        = var.destination_kinesis_stream
    LOGGER_LEVEL          = var.lambda_log_level
  }

  tags = {
    Subcomponent = "StreamQuery"
  }

  auto_publish_versions = true

  log_retention_days = var.lambda_log_retention_days
  alarm_actions      = var.lambda_alarm_actions

  errors_alarm_enabled            = var.lambda_alarms_enabled
  errors_alarm_evaluation_periods = var.lambda_error_evaluation_periods
  errors_alarm_period_secs        = var.lambda_error_period_secs
  errors_alarm_threshold          = var.lambda_error_threshold
}<|MERGE_RESOLUTION|>--- conflicted
+++ resolved
@@ -8,10 +8,6 @@
 
   memory_size_mb = var.lambda_memory
   timeout_sec    = var.lambda_timeout
-<<<<<<< HEAD
-  filename       = var.lambda_filename
-=======
->>>>>>> 7647608a
 
   concurrency_limit = var.lambda_concurrency_limit
 
