"""
Copyright 2017-present, Airbnb Inc.

Licensed under the Apache License, Version 2.0 (the "License");
you may not use this file except in compliance with the License.
You may obtain a copy of the License at

   http://www.apache.org/licenses/LICENSE-2.0

Unless required by applicable law or agreed to in writing, software
distributed under the License is distributed on an "AS IS" BASIS,
WITHOUT WARRANTIES OR CONDITIONS OF ANY KIND, either express or implied.
See the License for the specific language governing permissions and
limitations under the License.
"""
from mock import patch
from nose.tools import assert_equal, assert_false, assert_true

from streamalert_cli.config import CLIConfig
from streamalert_cli.terraform import common, monitoring

CONFIG = CLIConfig(config_path='tests/unit/conf')


def test_generate_cloudwatch_monitoring():
    """CLI - Terraform Generate Cloudwatch Monitoring"""
    cluster_dict = common.infinitedict()
    result = monitoring.generate_monitoring('test', cluster_dict, CONFIG)

    # Test the default SNS topic option
    expected_cloudwatch_tf = {
        'source': 'modules/tf_monitoring',
<<<<<<< HEAD
        'sns_topic_arn': 'arn:aws:sns:us-west-1:12345678910:unit-testing_streamalert_monitoring',
        'lambda_functions': ['unit-testing_test_streamalert_classifier'],
        'kinesis_stream': 'unit-testing_test_stream_alert_kinesis',
=======
        'sns_topic_arn': 'arn:aws:sns:us-west-1:12345678910:unit-test_streamalert_monitoring',
        'lambda_functions': ['unit-test_streamalert_classifier_test'],
        'kinesis_stream': 'unit-test_test_stream_alert_kinesis',
>>>>>>> 421af3b3
        'lambda_alarms_enabled': True,
        'kinesis_alarms_enabled': True
    }

    assert_true(result)
    assert_equal(
        cluster_dict['module']['cloudwatch_monitoring_test'],
        expected_cloudwatch_tf)


def test_generate_cloudwatch_monitoring_with_settings():
    """CLI - Terraform Generate Cloudwatch Monitoring with Custom Settings"""
    cluster_dict = common.infinitedict()
    result = monitoring.generate_monitoring('advanced', cluster_dict, CONFIG)

    # Test the default SNS topic option
    expected_cloudwatch_tf = {
        'source': 'modules/tf_monitoring',
<<<<<<< HEAD
        'sns_topic_arn': 'arn:aws:sns:us-west-1:12345678910:unit-testing_streamalert_monitoring',
        'lambda_functions': ['unit-testing_advanced_streamalert_classifier'],
        'kinesis_stream': 'unit-testing_advanced_stream_alert_kinesis',
=======
        'sns_topic_arn': 'arn:aws:sns:us-west-1:12345678910:unit-test_streamalert_monitoring',
        'lambda_functions': ['unit-test_streamalert_classifier_advanced'],
        'kinesis_stream': 'unit-test_advanced_stream_alert_kinesis',
>>>>>>> 421af3b3
        'lambda_alarms_enabled': True,
        'kinesis_alarms_enabled': True,
        'kinesis_iterator_age_error_threshold': '3000000'
    }

    assert_true(result)
    assert_equal(
        cluster_dict['module']['cloudwatch_monitoring_advanced'],
        expected_cloudwatch_tf)


def test_generate_cloudwatch_monitoring_disabled():
    """CLI - Terraform Generate Cloudwatch Monitoring Disabled"""
    cluster_dict = common.infinitedict()
    cluster = 'trusted'
    result = monitoring.generate_monitoring(cluster, cluster_dict, CONFIG)

    assert_true(result)
    assert_true('cloudwatch_monitoring_{}'.format(cluster) not in cluster_dict['module'])


def test_generate_cloudwatch_monitoring_no_kinesis():
    """CLI - Terraform Generate Cloudwatch Monitoring - Kinesis Disabled"""
    cluster_dict = common.infinitedict()
    CONFIG['clusters']['test']['modules']['cloudwatch_monitoring']['kinesis_alarms_enabled'] = False
    CONFIG['clusters']['test']['modules']['cloudwatch_monitoring']['lambda_alarms_enabled'] = True
    result = monitoring.generate_monitoring('test', cluster_dict, CONFIG)

    # Test the default SNS topic option
    expected_cloudwatch_tf = {
        'source': 'modules/tf_monitoring',
<<<<<<< HEAD
        'sns_topic_arn': 'arn:aws:sns:us-west-1:12345678910:unit-testing_streamalert_monitoring',
        'lambda_functions': ['unit-testing_test_streamalert_classifier'],
=======
        'sns_topic_arn': 'arn:aws:sns:us-west-1:12345678910:unit-test_streamalert_monitoring',
        'lambda_functions': ['unit-test_streamalert_classifier_test'],
>>>>>>> 421af3b3
        'lambda_alarms_enabled': True,
        'kinesis_alarms_enabled': False
    }

    assert_true(result)
    assert_equal(
        cluster_dict['module']['cloudwatch_monitoring_test'],
        expected_cloudwatch_tf)


def test_generate_cloudwatch_monitoring_no_lambda():
    """CLI - Terraform Generate Cloudwatch Monitoring - Lambda Disabled"""
    cluster_dict = common.infinitedict()
    CONFIG['clusters']['test']['modules']['cloudwatch_monitoring']['lambda_alarms_enabled'] = False
    CONFIG['clusters']['test']['modules']['cloudwatch_monitoring']['kinesis_alarms_enabled'] = True
    result = monitoring.generate_monitoring('test', cluster_dict, CONFIG)

    # Test the default SNS topic option
    expected_cloudwatch_tf = {
        'source': 'modules/tf_monitoring',
        'sns_topic_arn': 'arn:aws:sns:us-west-1:12345678910:unit-test_streamalert_monitoring',
        'kinesis_stream': 'unit-test_test_stream_alert_kinesis',
        'lambda_alarms_enabled': False,
        'kinesis_alarms_enabled': True
    }

    assert_true(result)
    assert_equal(
        cluster_dict['module']['cloudwatch_monitoring_test'],
        expected_cloudwatch_tf)


def test_generate_cloudwatch_monitoring_custom_sns():
    """CLI - Terraform Generate Cloudwatch Monitoring with Existing SNS Topic"""

    # Test a custom SNS topic name
    CONFIG['clusters']['test']['modules']['cloudwatch_monitoring'] = {'enabled': True}
    CONFIG['global']['infrastructure']['monitoring']['create_sns_topic'] = False
    CONFIG['global']['infrastructure']['monitoring']['sns_topic_name'] = 'unit_test_monitoring'

    cluster_dict = common.infinitedict()
    result = monitoring.generate_monitoring('test', cluster_dict, CONFIG)

    expected_cloudwatch_tf_custom = {
        'source': 'modules/tf_monitoring',
        'sns_topic_arn': 'arn:aws:sns:us-west-1:12345678910:unit_test_monitoring',
<<<<<<< HEAD
        'lambda_functions': ['unit-testing_test_streamalert_classifier'],
        'kinesis_stream': 'unit-testing_test_stream_alert_kinesis',
=======
        'lambda_functions': ['unit-test_streamalert_classifier_test'],
        'kinesis_stream': 'unit-test_test_stream_alert_kinesis',
>>>>>>> 421af3b3
        'lambda_alarms_enabled': True,
        'kinesis_alarms_enabled': True
    }

    assert_true(result)
    assert_equal(
        cluster_dict['module']['cloudwatch_monitoring_test'],
        expected_cloudwatch_tf_custom)


@patch('streamalert_cli.terraform.monitoring.LOGGER')
def test_generate_cloudwatch_monitoring_invalid_config(mock_logging):
    """CLI - Terraform Generate Cloudwatch Monitoring with Invalid Config"""
    CONFIG['global']['infrastructure'] = {}

    cluster_dict = common.infinitedict()
    result = monitoring.generate_monitoring('test', cluster_dict, CONFIG)

    assert_true(mock_logging.error.called)
    assert_false(result)<|MERGE_RESOLUTION|>--- conflicted
+++ resolved
@@ -30,15 +30,9 @@
     # Test the default SNS topic option
     expected_cloudwatch_tf = {
         'source': 'modules/tf_monitoring',
-<<<<<<< HEAD
-        'sns_topic_arn': 'arn:aws:sns:us-west-1:12345678910:unit-testing_streamalert_monitoring',
-        'lambda_functions': ['unit-testing_test_streamalert_classifier'],
-        'kinesis_stream': 'unit-testing_test_stream_alert_kinesis',
-=======
         'sns_topic_arn': 'arn:aws:sns:us-west-1:12345678910:unit-test_streamalert_monitoring',
-        'lambda_functions': ['unit-test_streamalert_classifier_test'],
+        'lambda_functions': ['unit-test_test_streamalert_classifier'],
         'kinesis_stream': 'unit-test_test_stream_alert_kinesis',
->>>>>>> 421af3b3
         'lambda_alarms_enabled': True,
         'kinesis_alarms_enabled': True
     }
@@ -57,15 +51,9 @@
     # Test the default SNS topic option
     expected_cloudwatch_tf = {
         'source': 'modules/tf_monitoring',
-<<<<<<< HEAD
-        'sns_topic_arn': 'arn:aws:sns:us-west-1:12345678910:unit-testing_streamalert_monitoring',
-        'lambda_functions': ['unit-testing_advanced_streamalert_classifier'],
-        'kinesis_stream': 'unit-testing_advanced_stream_alert_kinesis',
-=======
         'sns_topic_arn': 'arn:aws:sns:us-west-1:12345678910:unit-test_streamalert_monitoring',
-        'lambda_functions': ['unit-test_streamalert_classifier_advanced'],
+        'lambda_functions': ['unit-test_advanced_streamalert_classifier'],
         'kinesis_stream': 'unit-test_advanced_stream_alert_kinesis',
->>>>>>> 421af3b3
         'lambda_alarms_enabled': True,
         'kinesis_alarms_enabled': True,
         'kinesis_iterator_age_error_threshold': '3000000'
@@ -97,13 +85,8 @@
     # Test the default SNS topic option
     expected_cloudwatch_tf = {
         'source': 'modules/tf_monitoring',
-<<<<<<< HEAD
-        'sns_topic_arn': 'arn:aws:sns:us-west-1:12345678910:unit-testing_streamalert_monitoring',
-        'lambda_functions': ['unit-testing_test_streamalert_classifier'],
-=======
         'sns_topic_arn': 'arn:aws:sns:us-west-1:12345678910:unit-test_streamalert_monitoring',
-        'lambda_functions': ['unit-test_streamalert_classifier_test'],
->>>>>>> 421af3b3
+        'lambda_functions': ['unit-test_test_streamalert_classifier'],
         'lambda_alarms_enabled': True,
         'kinesis_alarms_enabled': False
     }
@@ -150,13 +133,8 @@
     expected_cloudwatch_tf_custom = {
         'source': 'modules/tf_monitoring',
         'sns_topic_arn': 'arn:aws:sns:us-west-1:12345678910:unit_test_monitoring',
-<<<<<<< HEAD
-        'lambda_functions': ['unit-testing_test_streamalert_classifier'],
-        'kinesis_stream': 'unit-testing_test_stream_alert_kinesis',
-=======
-        'lambda_functions': ['unit-test_streamalert_classifier_test'],
+        'lambda_functions': ['unit-test_test_streamalert_classifier'],
         'kinesis_stream': 'unit-test_test_stream_alert_kinesis',
->>>>>>> 421af3b3
         'lambda_alarms_enabled': True,
         'kinesis_alarms_enabled': True
     }
