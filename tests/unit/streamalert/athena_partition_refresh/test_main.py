--- conflicted
+++ resolved
@@ -44,15 +44,9 @@
     def test_add_partitions(self):
         """AthenaRefresher - Add Partitions"""
         self._refresher._s3_buckets_and_keys = {
-<<<<<<< HEAD
             'unit-test.streamalerts': {
                 b'alerts/dt=2017-08-27-14/rule_name_alerts-1304134918401.parquet',
                 b'alerts/dt=2020-02-13-08/prefix_streamalert_alert_delivery-0123-abcd.parquet'
-=======
-            'unit-test-streamalerts': {
-                b'alerts/dt=2017-08-26-14/rule_name_alerts-1304134918401.json',
-                b'alerts/dt=2017-08-27-14/rule_name_alerts-1304134918401.json'
->>>>>>> fcdf0a82
             },
             'unit-test-streamalert-data': {
                 b'log_type_1/2017/08/26/14/test-data-11111-22222-33333.snappy',
@@ -88,76 +82,40 @@
                                              'alerts/dt=2017-08-26-14\''),
                 '(dt = \'2017-08-27-14\')': ('\'s3://unit-test-streamalerts/'
                                              'alerts/dt=2017-08-27-14\''),
-<<<<<<< HEAD
-                '(dt = \'2017-08-26-15\')': ('\'s3://unit-test.streamalerts/'
+                '(dt = \'2017-08-26-15\')': ('\'s3://unit-test-streamalerts/'
                                              'alerts/dt=2017-08-26-15\'')
-            },
-            'log_type_1': {
-                '(dt = \'2017-08-26-14\')': ('\'s3://unit-test.streamalert.data/'
-                                             'log_type_1/dt=2017-08-26-14\'')
-            },
-            'log_type_2': {
-                '(dt = \'2017-08-26-14\')': ('\'s3://unit-test.streamalert.data/'
-                                             'log_type_2/dt=2017-08-26-14\''),
-                '(dt = \'2017-08-26-15\')': ('\'s3://unit-test.streamalert.data/'
-                                             'log_type_2/dt=2017-08-26-15\''),
-                '(dt = \'2017-08-26-16\')': ('\'s3://unit-test.streamalert.data/'
-                                             'log_type_2/dt=2017-08-26-16\''),
-            },
-            'log_type_3': {
-                '(dt = \'2017-08-26-14\')': ('\'s3://unit-test.streamalert.data/'
-                                             'log_type_3/dt=2017-08-26-14\''),
-=======
-                '(dt = \'2017-08-26-15\')': ('\'s3://unit-test-streamalerts/'
-                                             'alerts/2017/08/26/15\'')
             },
             'log_type_1': {
                 '(dt = \'2017-08-26-14\')': ('\'s3://unit-test-streamalert-data/'
-                                             'log_type_1/2017/08/26/14\'')
+                                             'log_type_1/dt=2017-08-26-14\'')
             },
             'log_type_2': {
                 '(dt = \'2017-08-26-14\')': ('\'s3://unit-test-streamalert-data/'
-                                             'log_type_2/2017/08/26/14\''),
+                                             'log_type_2/dt=2017-08-26-14\''),
                 '(dt = \'2017-08-26-15\')': ('\'s3://unit-test-streamalert-data/'
-                                             'log_type_2/2017/08/26/15\''),
+                                             'log_type_2/dt=2017-08-26-15\''),
                 '(dt = \'2017-08-26-16\')': ('\'s3://unit-test-streamalert-data/'
-                                             'log_type_2/2017/08/26/16\''),
+                                             'log_type_2/dt=2017-08-26-16\''),
             },
             'log_type_3': {
                 '(dt = \'2017-08-26-14\')': ('\'s3://unit-test-streamalert-data/'
-                                             'log_type_3/2017/08/26/14\''),
->>>>>>> fcdf0a82
+                                             'log_type_3/dt=2017-08-26-14\''),
             }
         }
 
         self._refresher._s3_buckets_and_keys = {
-<<<<<<< HEAD
-            'unit-test.streamalerts': {
+            'unit-test-streamalerts': {
                 b'alerts/dt=2017-08-26-14/rule_name_alerts-1304134918401.parquet',
                 b'alerts/dt=2017-08-27-14/rule_name_alerts-1304134918401.parquet',
                 b'alerts/dt=2017-08-26-15/rule_name_alerts-1304134918401.parquet'
             },
-            'unit-test.streamalert.data': {
+            'unit-test-streamalert-data': {
                 b'log_type_1/dt=2017-08-26-14/test-data-11111-22222-33333.snappy',
                 b'log_type_2/dt=2017-08-26-14/test-data-11111-22222-33333.snappy',
                 b'log_type_2/dt=2017-08-26-14/test-data-11111-22222-33334.snappy',
                 b'log_type_2/dt=2017-08-26-15/test-data-11111-22222-33333.snappy',
                 b'log_type_2/dt=2017-08-26-16/test-data-11111-22222-33333.snappy',
                 b'log_type_3/dt=2017-08-26-14/test-data-11111-22222-33333.snappy',
-=======
-            'unit-test-streamalerts': {
-                b'alerts/dt=2017-08-26-14/rule_name_alerts-1304134918401.json',
-                b'alerts/dt=2017-08-27-14/rule_name_alerts-1304134918401.json',
-                b'alerts/2017/08/26/15/rule_name_alerts-1304134918401.json'
-            },
-            'unit-test-streamalert-data': {
-                b'log_type_1/2017/08/26/14/test-data-11111-22222-33333.snappy',
-                b'log_type_2/2017/08/26/14/test-data-11111-22222-33333.snappy',
-                b'log_type_2/2017/08/26/14/test-data-11111-22222-33334.snappy',
-                b'log_type_2/2017/08/26/15/test-data-11111-22222-33333.snappy',
-                b'log_type_2/2017/08/26/16/test-data-11111-22222-33333.snappy',
-                b'log_type_3/2017/08/26/14/test-data-11111-22222-33333.snappy',
->>>>>>> fcdf0a82
             },
             'test-bucket-with-data': {
                 b'dt=2017-08-26-14/rule_name_alerts-1304134918401.parquet',
@@ -248,13 +206,8 @@
         self._refresher.run(self._create_test_message(1))
         log_mock.assert_called_with(
             'Received notification for object \'%s\' in bucket \'%s\'',
-<<<<<<< HEAD
             'alerts/dt=2017-08-01-14/02/test.json'.encode(),
-            'unit-test.streamalerts'
-=======
-            'alerts/dt=2017/08/01/14/02/test.json'.encode(),
             'unit-test-streamalerts'
->>>>>>> fcdf0a82
         )
 
     @patch('logging.Logger.info')
