"""Alert on destructive AWS API calls."""
from streamalert.shared.rule import rule

_CRITICAL_EVENTS = {
    # VPC Flow Logs (~netflow)
    'DeleteFlowLogs',
    # Critical, large resources
    'DeleteSubnet',
    'DeleteVpc',
    'DeleteDBCluster',
    'DeleteCluster',
    # CloudTrail
    'DeleteTrail',
    'UpdateTrail',
    'StopLogging',
    # AWS Config
    'DeleteDeliveryChannel',
    'StopConfigurationRecorder',
    # CloudWatch
    'DeleteRule',
    'DisableRule',
    # GuardDuty
    'DeleteDetector',
    # S3 Public Access Block
    'DeleteAccountPublicAccessBlock',
    # EBS default encryption
    'DisableEbsEncryptionByDefault',
}

PUBLIC_ACCESS_BLOCK_CONFIG_ACTIONS = {
    'RestrictPublicBuckets',
    'BlockPublicPolicy',
    'BlockPublicAcls',
    'IgnorePublicAcls',
}

AWS_ORG_EVENTS = {
    'AttachPolicy',
    'CreateOrganizationUnit',
    'CreatePolicy',
    'DeletePolicy',
    'DeleteOrganizationUnit',
    'DetachPolicy',
    'DisableAWSServiceAccess',
    'DisablePolicyType',
    'EnableAllFeatures',
    'EnableAWSServiceAccess',
    'EnablePolicyType',
    'LeaveOrganization',
    'MoveAccount',
    'RemoveAccountFromOrganization',
    'UpdatePolicy',
}


@rule(logs=['cloudtrail:events'])
def cloudtrail_critical_api_calls(rec):
    """
    author:           airbnb_csirt
    description:      Alert on AWS API calls that stop or delete security/infrastructure logs.
                      Additionally, alert on AWS API calls that delete critical resources
                      (VPCs, Subnets, DB's, ...)
    reference:        https://medium.com/@robwitoff/
                          proactive-cloud-security-w-aws-organizations-d58695bcae16#.tx2e6iju0
    playbook:         (a) identify the AWS account in the log
                      (b) identify what resource(s) are impacted by the API call
                      (c) determine if the intent is valid, malicious or accidental
    """
    if rec['eventName'] in _CRITICAL_EVENTS:
        return True

    if rec['eventName'] == 'UpdateDetector':
        # Check if GuardDuty is being disabled, where enable is set to False
        if not rec.get('requestParameters', {}).get('enable', True):
            return True

    if rec['eventName'] in ['PutBucketPublicAccessBlock', 'PutAccountPublicAccessBlock']:
        # These calls set the policy for what to block for a bucket.
        # We need to get the configuration and see if any
        # of the items are set to False.
        config = rec.get('requestParameters', {}).get('PublicAccessBlockConfiguration', {})
        for action in PUBLIC_ACCESS_BLOCK_CONFIG_ACTIONS:
            if config.get(action, True) is False:
                return True

<<<<<<< HEAD
=======
    # Detect important Organizations calls
    if rec['eventSource'] == 'organizations.amazonaws.com' and rec['eventName'] in AWS_ORG_EVENTS:
        return True

>>>>>>> dc973b29
    return False<|MERGE_RESOLUTION|>--- conflicted
+++ resolved
@@ -74,7 +74,7 @@
         if not rec.get('requestParameters', {}).get('enable', True):
             return True
 
-    if rec['eventName'] in ['PutBucketPublicAccessBlock', 'PutAccountPublicAccessBlock']:
+    if rec['eventName'] in {'PutBucketPublicAccessBlock', 'PutAccountPublicAccessBlock'}:
         # These calls set the policy for what to block for a bucket.
         # We need to get the configuration and see if any
         # of the items are set to False.
@@ -83,11 +83,8 @@
             if config.get(action, True) is False:
                 return True
 
-<<<<<<< HEAD
-=======
     # Detect important Organizations calls
     if rec['eventSource'] == 'organizations.amazonaws.com' and rec['eventName'] in AWS_ORG_EVENTS:
         return True
 
->>>>>>> dc973b29
     return False