"""
Copyright 2017-present, Airbnb Inc.

Licensed under the Apache License, Version 2.0 (the "License");
you may not use this file except in compliance with the License.
You may obtain a copy of the License at

   http://www.apache.org/licenses/LICENSE-2.0

Unless required by applicable law or agreed to in writing, software
distributed under the License is distributed on an "AS IS" BASIS,
WITHOUT WARRANTIES OR CONDITIONS OF ANY KIND, either express or implied.
See the License for the specific language governing permissions and
limitations under the License.
"""
from abc import ABCMeta, abstractmethod, abstractproperty
import base64
import gzip
from logging import DEBUG as LOG_LEVEL_DEBUG
import os
import tempfile
import time
from urllib import unquote

import boto3

from stream_alert.rule_processor import LOGGER
from stream_alert.shared.metrics import Metrics


def load_stream_payload(service, entity, raw_record, metrics):
    """Returns the right StreamPayload subclass for this service

    Args:
        service [string]: service name to load class for
        entity [string]: entity for this service
        raw_record [string]: record raw payload data
    """
    payload_map = {'s3': S3Payload,
                   'sns': SnsPayload,
                   'kinesis': KinesisPayload}

    if service not in payload_map:
        LOGGER.error('Service payload not supported: %s', service)
        return

    return payload_map[service](raw_record=raw_record, entity=entity, metrics=metrics)


class StreamPayload(object):
    """Container class for the StreamAlert payload object.

    Attributes:
        entity: The name of the sending service. Can be a kinesis stream name,
            SNS topic, or S3 bucket name.

        raw_record: The record from the AWS Lambda Records dictionary.

        log_source: The name of the logging application which the data
            originated from.  This could be osquery, auditd, etc.

        records: A list of parsed and typed record(s).

        type: The data type of the record - json, csv, syslog, etc.

        valid: A boolean representing if the record is deemed valid by
            parsing and classification.
    """
    __metaclass__ = ABCMeta

    def __init__(self, **kwargs):
        """
        Keyword Args:
            raw_record (dict): The record to be parsed - in AWS event format
        """
        self.raw_record = kwargs['raw_record']
<<<<<<< HEAD
        self.pre_parsed_record = None
=======
        self.entity = kwargs['entity']
        self.metrics = kwargs['metrics']
>>>>>>> 1550eb55

        self._refresh_record(None)

    def __repr__(self):
        repr_str = ('<{} valid:{} log_source:{} entity:{} type:{} '
                    'record:{}>').format(self.__class__.__name__, self.valid,
                                         self.log_source, self.entity,
                                         self.type, self.records)

        return repr_str

    @abstractproperty
    def service(self):
        """Read only service property enforced on subclasses.

        Returns:
            [string] The service name for this payload type.
        """

    @abstractmethod
    def pre_parse(self):
        """Pre-parsing method that should be implemented by all subclasses.
        This establishes the `pre_parsed_record` property to allow for parsing.

        Returns:
            [generator] Yields instances of `self` back to the caller with the
                proper `pre_parsed_record` set. Conforming to the interface of
                returning a generator provides the ability to support multi-record
                payloads, such as those similar to S3.
        """

    def _refresh_record(self, new_record):
        """Replace the currently loaded record with a new one.

        Used mainly when S3 is used as a source, due to looping over files
        downloaded from S3 events versus all records being readily available
        from a Kinesis stream.

        Args:
            new_record [string]: A new raw record to be parsed
        """
        self.pre_parsed_record = new_record
        self.log_source = None
        self.records = None
        self.type = None
        self.valid = False


class S3ObjectSizeError(Exception):
    """Exception indicating the S3 object is too large to process"""


class S3Payload(StreamPayload):
    """S3Payload class"""
    s3_object_size = 0

    def service(self):
        return 's3'

    def pre_parse(self):
        """Pre-parsing method for S3 objects that will download the s3 object,
        open it for reading and iterate over lines (records) in the file.
        This yields back references of this S3Payload instance to the caller
        with a propertly set `pre_parsed_record` for this record.

        Returns:
            [generator] Yields instances of `self` back to the caller with the
                proper `pre_parsed_record` set. Conforms to the interface of
                returning a generator, providing the ability to support
                multi-record like this (s3).
        """
        s3_file = self._get_object()
        line_num, processed_size = 0, 0
        for line_num, data in self._read_downloaded_s3_object(s3_file):

            self._refresh_record(data)
            yield self

            # Only do the extra calculations below if debug logging is enabled
            if not LOGGER.isEnabledFor(LOG_LEVEL_DEBUG):
                continue

            # Add the current data to the total processed size
            # +1 to account for line feed
            processed_size += (len(data) + 1)

            # Log a debug message on every 100 lines processed
            if line_num % 100 == 0:
                avg_record_size = ((processed_size - 1) / line_num)
                if avg_record_size:
                    approx_record_count = self.s3_object_size / avg_record_size
                    LOGGER.debug(
                        'Processed %s records out of an approximate total of %s '
                        '(average record size: %s bytes, total size: %s bytes)',
                        line_num,
                        approx_record_count,
                        avg_record_size,
                        self.s3_object_size)

        self.metrics.add_metric(Metrics.Name.TOTAL_S3_RECORDS, line_num, Metrics.Unit.COUNT)

    def _download_object(self, region, bucket, key):
        """Download an object from S3.

        Verifies the S3 object is less than or equal to 128MB, and
        downloads it into a temp file.  Lambda can only execute for a
        maximum of 300 seconds, and the file to download
        greatly impacts that time.

        Args:
            region [string]: AWS region to use for boto client instance.
            bucket [string]: S3 bucket to download object from.
            key [string]: Key of s3 object.

        Returns:
            [string] The downloaded path of the S3 object.
        """
        size_kb = self.s3_object_size / 1024.0
        size_mb = size_kb / 1024.0
        if size_mb > 128:
            raise S3ObjectSizeError('S3 object to download is above 128MB')

        LOGGER.debug('/tmp directory contents:%s ', os.listdir('/tmp'))
        LOGGER.debug(os.popen('df -h /tmp | tail -1').read().strip())

        display_size = '{}MB'.format(size_mb) if size_mb else '{}KB'.format(size_kb)

        LOGGER.info('Starting download from S3: %s/%s [%s]', bucket, key, display_size)

        suffix = key.replace('/', '-')
        _, downloaded_s3_object = tempfile.mkstemp(suffix=suffix)
        with open(downloaded_s3_object, 'wb') as data:
            client = boto3.client('s3', region_name=region)
            start_time = time.time()
            client.download_fileobj(bucket, key, data)

        total_time = time.time() - start_time
        LOGGER.info('Completed download in %s seconds', round(total_time, 2))

        # Publish a metric on how long this object took to download
        self.metrics.add_metric(
            Metrics.Name.S3_DOWNLOAD_TIME, total_time, Metrics.Unit.SECONDS)

        return downloaded_s3_object

    def _get_object(self):
        """Given an S3 record, download and parse the data.

        Returns:
            [string] Path to the downloaded s3 object.
        """
        # Use the urllib unquote method to decode any url encoded characters
        # (ie - %26 --> &) from the bucket and key names
        def unquoted(data):
            return unquote(data).decode('utf-8')
        region = self.raw_record['awsRegion']
        bucket = unquoted(self.raw_record['s3']['bucket']['name'])
        key = unquoted(self.raw_record['s3']['object']['key'])
        self.s3_object_size = int(self.raw_record['s3']['object']['size'])

        LOGGER.debug('Pre-parsing record from S3. Bucket: %s, Key: %s, Size: %d',
                     bucket, key, self.s3_object_size)

        return self._download_object(region, bucket, key)

    @staticmethod
    def _read_downloaded_s3_object(s3_object):
        """Read lines from a downloaded file from S3

        Supports reading both gzipped files and plaintext files.

        Args:
            s3_object [string]: A full path to the downloaded file.

        Yields:
            [generator] A generator that yields lines from the downloaded
                s3 object.
        """
        _, extension = os.path.splitext(s3_object)

        if extension == '.gz':
            for num, line in enumerate(gzip.open(s3_object, 'r'), start=1):
                yield num, line.rstrip()
        else:
            for num, line in enumerate(open(s3_object, 'r'), start=1):
                yield num, line.rstrip()

        # AWS Lambda apparently does not reallocate disk space when files are
        # removed using os.remove(), so we must truncate them before removal
        open(s3_object, 'w')

        os.remove(s3_object)
        if not os.path.exists(s3_object):
            LOGGER.debug('Removed temp S3 file: %s', s3_object)
        else:
            LOGGER.error('Failed to remove temp S3 file: %s', s3_object)


class SnsPayload(StreamPayload):
    """SnsPayload class"""

    def service(self):
        return 'sns'

    def pre_parse(self):
        """Pre-parsing method for SNS records. Extracts the SNS payload from the
        record itself and sets it as the `pre_parsed_record` property.

        Returns:
            [generator] yields this object with the pre_parsed_record now set
                Confirming to the interface of returning a generator.
        """
        LOGGER.debug(
            'Pre-parsing record from SNS. MessageId: %s, EventSubscriptionArn: %s',
            self.raw_record['Sns']['MessageId'],
            self.raw_record['EventSubscriptionArn'])

        self.pre_parsed_record = self.raw_record['Sns']['Message']

        yield self


class KinesisPayload(StreamPayload):
    """KinesisPayload class"""

    def service(self):
        return 'kinesis'

    def pre_parse(self):
        """Pre-parsing method for Kinesis records. Extracts the base64 encoded
        payload from the record itself, decodes it and sets it as the
        `pre_parsed_record` property.

        Returns:
            [generator] yields this object with the pre_parsed_record now set
                Confirming to the interface of returning a generator.
        """
        LOGGER.debug('Pre-parsing record from Kinesis. eventID: %s, eventSourceARN: %s',
                     self.raw_record['eventID'], self.raw_record['eventSourceARN'])

        self.pre_parsed_record = base64.b64decode(self.raw_record['kinesis']['data'])

        yield self<|MERGE_RESOLUTION|>--- conflicted
+++ resolved
@@ -74,12 +74,9 @@
             raw_record (dict): The record to be parsed - in AWS event format
         """
         self.raw_record = kwargs['raw_record']
-<<<<<<< HEAD
-        self.pre_parsed_record = None
-=======
         self.entity = kwargs['entity']
         self.metrics = kwargs['metrics']
->>>>>>> 1550eb55
+        self.pre_parsed_record = None
 
         self._refresh_record(None)
 
