// Permissions specific to the alert processor: decrypting secrets, sending alerts to outputs

locals {
  dynamo_arn_prefix   = "arn:aws:dynamodb:${var.region}:${var.account_id}:table"
  firehose_arn_prefix = "arn:aws:firehose:${var.region}:${var.account_id}"
  lambda_arn_prefix   = "arn:aws:lambda:${var.region}:${var.account_id}:function"
  sns_arn_prefix      = "arn:aws:sns:${var.region}:${var.account_id}"
  sqs_arn_prefix      = "arn:aws:sqs:${var.region}:${var.account_id}"

  // Terraform is upset if you try to index into an empty list, even if the resource count = 0.
  // https://github.com/hashicorp/terraform/issues/11210
  // As a workaround, we append an unused dummy element to the output lists.

  lambda_outputs = concat(var.output_lambda_functions, ["unused"])
  s3_outputs     = concat(var.output_s3_buckets, ["unused"])
  sns_outputs    = concat(var.output_sns_topics, ["unused"])
  sqs_outputs    = concat(var.output_sqs_queues, ["unused"])
}

// Allow the Alert Processor to update the alerts table
resource "aws_iam_role_policy" "update_alerts_table" {
  name   = "UpdateAlertsTable"
  role   = var.role_id
  policy = data.aws_iam_policy_document.update_alerts_table.json
}

data "aws_iam_policy_document" "update_alerts_table" {
  statement {
    effect = "Allow"

    actions = [
      "dynamodb:BatchWriteItem",
      "dynamodb:DeleteItem",
      "dynamodb:Query",
      "dynamodb:UpdateItem",
    ]

    resources = ["${local.dynamo_arn_prefix}/${var.prefix}_streamalert_alerts"]
  }
}

// Allow the Alert Processor to retrieve and decrypt output secrets
resource "aws_iam_role_policy" "output_secrets" {
  name   = "DecryptOutputSecrets"
  role   = var.role_id
  policy = data.aws_iam_policy_document.output_secrets.json
}

data "aws_iam_policy_document" "output_secrets" {
  // Allow decrypting output secrets
  statement {
    effect = "Allow"

    actions = [
      "kms:Decrypt",
      "kms:DescribeKey",
    ]

    resources = [var.kms_key_arn, var.sse_kms_key_arn]
  }

  // Allow retrieving encrypted output secrets
  statement {
    effect    = "Allow"
<<<<<<< HEAD
    actions   = ["ssm:GetParameter"]
    resources = ["arn:aws:ssm:${var.region}:${var.account_id}:parameter/${var.prefix}_streamalert_secrets/*"]
=======
    actions   = ["s3:GetObject"]
    resources = ["arn:aws:s3:::${var.prefix}-streamalert-secrets/*"]
>>>>>>> a97b2664
  }
}


// Allow the Alert Processor to send to default firehose and S3 outputs
resource "aws_iam_role_policy" "default_outputs" {
  name   = "DefaultOutputs"
  role   = var.role_id
  policy = data.aws_iam_policy_document.default_outputs.json
}

data "aws_iam_policy_document" "default_outputs" {
  // Allow sending alerts to default firehose output
  statement {
    effect    = "Allow"
    actions   = ["firehose:Put*"]
    resources = ["${local.firehose_arn_prefix}:deliverystream/${var.prefix}_streamalert_alert_delivery"]
  }

  // Allow saving alerts to the default -streamalerts bucket
  statement {
    effect = "Allow"

    actions = [
      "s3:ListBucket",
      "s3:PutObject",
      "s3:PutObjectAcl",
    ]

    resources = [
      "arn:aws:s3:::${var.prefix}-streamalerts",
      "arn:aws:s3:::${var.prefix}-streamalerts/*",
    ]
  }
}

// Allow the Alert Processor to invoke the configured output Lambda functions
resource "aws_iam_role_policy" "invoke_lambda_outputs" {
  count = length(var.output_lambda_functions)
  name  = "LambdaInvoke_${element(local.lambda_outputs, count.index)}"
  role  = var.role_id
  policy = element(
    data.aws_iam_policy_document.invoke_lambda_outputs.*.json,
    count.index,
  )
}

data "aws_iam_policy_document" "invoke_lambda_outputs" {
  count = length(var.output_lambda_functions)

  statement {
    effect    = "Allow"
    actions   = ["lambda:InvokeFunction"]
    resources = ["${local.lambda_arn_prefix}:${element(local.lambda_outputs, count.index)}"]
  }
}

// Allow the Alert Processor to write alerts to the configured output S3 buckets
resource "aws_iam_role_policy" "write_to_s3_outputs" {
  count = length(var.output_s3_buckets)
  name  = "S3PutObject_${element(local.s3_outputs, count.index)}"
  role  = var.role_id
  policy = element(
    data.aws_iam_policy_document.write_to_s3_outputs.*.json,
    count.index,
  )
}

data "aws_iam_policy_document" "write_to_s3_outputs" {
  count = length(var.output_s3_buckets)

  statement {
    effect = "Allow"

    actions = [
      "s3:ListBucket",
      "s3:PutObject",
      "s3:PutObjectAcl",
    ]

    resources = [
      "arn:aws:s3:::${element(local.s3_outputs, count.index)}",
      "arn:aws:s3:::${element(local.s3_outputs, count.index)}/*",
    ]
  }
}

// Allow the Alert Processor to publish to the configured SNS topics
resource "aws_iam_role_policy" "publish_to_sns_topics" {
  count = length(var.output_sns_topics)
  name  = "SNSPublish_${element(local.sns_outputs, count.index)}"
  role  = var.role_id
  policy = element(
    data.aws_iam_policy_document.publish_to_sns_topics.*.json,
    count.index,
  )
}

data "aws_iam_policy_document" "publish_to_sns_topics" {
  count = length(var.output_sns_topics)

  statement {
    effect    = "Allow"
    actions   = ["sns:Publish"]
    resources = ["${local.sns_arn_prefix}:${element(local.sns_outputs, count.index)}"]
  }
}

// Allow the Alert Processor to send to the configured SQS queues
resource "aws_iam_role_policy" "send_to_sqs_queues" {
  count = length(var.output_sqs_queues)
  name  = "SQSSend_${element(local.sqs_outputs, count.index)}"
  role  = var.role_id
  policy = element(
    data.aws_iam_policy_document.send_to_sqs_queues.*.json,
    count.index,
  )
}

data "aws_iam_policy_document" "send_to_sqs_queues" {
  count = length(var.output_sqs_queues)

  statement {
    effect = "Allow"

    actions = [
      "sqs:GetQueueUrl",
      "sqs:SendMessage*",
    ]

    resources = ["${local.sqs_arn_prefix}:${element(local.sqs_outputs, count.index)}"]
  }
}<|MERGE_RESOLUTION|>--- conflicted
+++ resolved
@@ -62,13 +62,8 @@
   // Allow retrieving encrypted output secrets
   statement {
     effect    = "Allow"
-<<<<<<< HEAD
     actions   = ["ssm:GetParameter"]
     resources = ["arn:aws:ssm:${var.region}:${var.account_id}:parameter/${var.prefix}_streamalert_secrets/*"]
-=======
-    actions   = ["s3:GetObject"]
-    resources = ["arn:aws:s3:::${var.prefix}-streamalert-secrets/*"]
->>>>>>> a97b2664
   }
 }
 
