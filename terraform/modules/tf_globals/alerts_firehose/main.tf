--- conflicted
+++ resolved
@@ -4,7 +4,6 @@
 
 // AWS Firehose Stream for Alerts to S3
 resource "aws_kinesis_firehose_delivery_stream" "streamalerts" {
-<<<<<<< HEAD
   name        = "${var.prefix}_streamalert_alert_delivery"
   destination = "extended_s3"
 
@@ -36,19 +35,6 @@
         table_name    = "alerts"
       }
     }
-=======
-  name        = local.stream_name
-  destination = "s3"
-
-  s3_configuration {
-    role_arn           = aws_iam_role.firehose.arn
-    bucket_arn         = "arn:aws:s3:::${var.bucket_name}"
-    prefix             = "alerts/"
-    buffer_size        = var.buffer_size
-    buffer_interval    = var.buffer_interval
-    compression_format = var.compression_format
-    kms_key_arn        = var.kms_key_arn
->>>>>>> fcdf0a82
 
     cloudwatch_logging_options {
       enabled         = true
@@ -60,8 +46,6 @@
   tags = {
     Name = "StreamAlert"
   }
-<<<<<<< HEAD
-=======
 }
 
 // CloudWatch Log Group: Firehose
@@ -72,5 +56,4 @@
   tags = {
     Name = "StreamAlert"
   }
->>>>>>> fcdf0a82
 }